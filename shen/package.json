--- conflicted
+++ resolved
@@ -4,12 +4,7 @@
   "description": "Business solutions web application.",
   "main": "app.js",
   "scripts": {
-<<<<<<< HEAD
-    "start": "node app.js",
-    "test": "echo \"Error: no test specified\" && exit 1"
-=======
     "start": "node app.js"
->>>>>>> 78565931
   },
   "dependencies": {
     "bcrypt": "^6.0.0",
